--- conflicted
+++ resolved
@@ -49,18 +49,6 @@
 
         if (this._cells[columnNumber]) return this._cells[columnNumber];
 
-<<<<<<< HEAD
-=======
-        const address = addressConverter.toAddress({
-            type: 'cell',
-            rowNumber: this.rowNumber(),
-            columnNumber
-        });
-
-        const cellNode = { name: 'c', attributes: { r: address }, children: [] };
-
-        // TODO: If both row and column styles are set we need to merge them...
->>>>>>> 18d45be7
         // Copy existing row/column styles to the new cell.
         let styleId;
         const columnStyleId = this.sheet().existingColumnStyleId(columnNumber);
