"use strict";

/**
 * The shared strings table.
 * @ignore
 */
class SharedStrings {
    /**
     * Constructs a new instance of _SharedStrings.
     * @param {{}} node - The node.
     */
    constructor(node) {
        this._stringArray = [];
        this._indexMap = {};

        this._init(node);
        this._cacheExistingSharedStrings();
    }

    /**
     * Gets the index for a string
     * @param {string} string - The string
     * @returns {number} The index
     */
    getIndexForString(string) {
        // If the string is found in the cache, return the index.
        let index = this._indexMap[string];
        if (index >= 0) return index;

        // Otherwise, add it to the caches.
        index = this._stringArray.length;
        this._stringArray.push(string);
        this._indexMap[string] = index;

        // Append a new si node.
        this._node.children.push({
            name: "si",
            children: [
                {
                    name: "t",
                    attributes: { 'xml:space': "preserve" },
                    children: [string]
                }
            ]
        });

        return index;
    }

    /**
     * Get the string for a given index
     * @param {number} index - The index
     * @returns {string} The string
     */
    getStringByIndex(index) {
        return this._stringArray[index];
    }

    /**
     * Convert the collection to an XML object.
     * @returns {{}} The XML object.
     */
    toXml() {
        return this._node;
    }

    /**
     * Store any existing values in the caches.
     * @private
     * @returns {undefined}
     */
    _cacheExistingSharedStrings() {
        this._node.children.forEach((node, i) => {
            const content = node.children[0];
            if (content.name === "t") {
                const string = content.children[0];
                this._stringArray.push(string);
                this._indexMap[string] = i;
            } else {
                // TODO: Properly support rich text nodes in the future. For now just store the object as a placeholder.
<<<<<<< HEAD
                this._stringArray.push(content);
                this._indexMap[content] = i;
=======
                this._stringArray.push(node.children);
>>>>>>> 159d8f1d
            }
        });
    }

    /**
     * Initialize the node.
     * @param {{}} [node] - The shared strings node.
     * @private
     * @returns {undefined}
     */
    _init(node) {
        if (!node) node = {
            name: "sst",
            attributes: {
                xmlns: "http://schemas.openxmlformats.org/spreadsheetml/2006/main"
            },
            children: []
        };

        this._node = node;

        delete this._node.attributes.count;
        delete this._node.attributes.uniqueCount;
    }
}

module.exports = SharedStrings;

/*
xl/sharedStrings.xml

<?xml version="1.0" encoding="UTF-8" standalone="yes"?>
<sst xmlns="http://schemas.openxmlformats.org/spreadsheetml/2006/main" count="13" uniqueCount="4">
	<si>
		<t>Foo</t>
	</si>
	<si>
		<t>Bar</t>
	</si>
	<si>
		<t>Goo</t>
	</si>
	<si>
		<r>
			<t>s</t>
		</r><r>
			<rPr>
				<b/>
				<sz val="11"/>
				<color theme="1"/>
				<rFont val="Calibri"/>
				<family val="2"/>
				<scheme val="minor"/>
			</rPr><t>d;</t>
		</r><r>
			<rPr>
				<sz val="11"/>
				<color theme="1"/>
				<rFont val="Calibri"/>
				<family val="2"/>
				<scheme val="minor"/>
			</rPr><t>lfk;l</t>
		</r>
	</si>
</sst>
*/<|MERGE_RESOLUTION|>--- conflicted
+++ resolved
@@ -78,12 +78,8 @@
                 this._indexMap[string] = i;
             } else {
                 // TODO: Properly support rich text nodes in the future. For now just store the object as a placeholder.
-<<<<<<< HEAD
-                this._stringArray.push(content);
-                this._indexMap[content] = i;
-=======
                 this._stringArray.push(node.children);
->>>>>>> 159d8f1d
+                this._indexMap[node.children] = i;
             }
         });
     }
